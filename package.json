{
  "name": "dnd-tracker-node",
  "version": "1.0.0",
  "description": "D&D Encounter Tracker - Full Stack Node.js Application",
  "private": true,
  "workspaces": [
    "packages/*"
  ],
  "scripts": {
    "build": "npm run build --workspaces --if-present",
    "dev": "npm run dev --workspaces --if-present",
    "test": "vitest && npm run test --workspaces --if-present",
<<<<<<< HEAD
    "test:ci": "npm run test:ci --workspaces --if-present && vitest run",
=======
    "test:ci": "npm run test:ci --workspaces --if-present",
>>>>>>> 2e2fc3b1
    "lint": "npm run lint --workspaces --if-present",
    "lint:fix": "npm run lint:fix --workspaces --if-present",
    "typecheck": "npm run typecheck --workspaces --if-present",
    "clean": "npm run clean --workspaces --if-present",
    "start": "npm run start --workspace=packages/server",
    "start:client": "npm run start --workspace=packages/client",
    "start:server": "npm run start --workspace=packages/server",
    "db:seed": "npm run db:seed --workspace=packages/server"
  },
  "devDependencies": {
    "@types/node": "^20.11.0",
    "typescript": "^5.3.0",
    "prettier": "^3.2.0",
    "eslint": "^8.56.0",
    "@typescript-eslint/eslint-plugin": "^6.19.0",
    "@typescript-eslint/parser": "^6.19.0",
    "vitest": "^3.2.4"
  },
  "engines": {
    "node": ">=18.0.0",
    "npm": ">=9.0.0"
  },
  "repository": {
    "type": "git",
    "url": "https://github.com/dougis/dnd-tracker-node.git"
  },
  "author": "Doug",
  "license": "MIT"
}<|MERGE_RESOLUTION|>--- conflicted
+++ resolved
@@ -10,11 +10,7 @@
     "build": "npm run build --workspaces --if-present",
     "dev": "npm run dev --workspaces --if-present",
     "test": "vitest && npm run test --workspaces --if-present",
-<<<<<<< HEAD
-    "test:ci": "npm run test:ci --workspaces --if-present && vitest run",
-=======
     "test:ci": "npm run test:ci --workspaces --if-present",
->>>>>>> 2e2fc3b1
     "lint": "npm run lint --workspaces --if-present",
     "lint:fix": "npm run lint:fix --workspaces --if-present",
     "typecheck": "npm run typecheck --workspaces --if-present",
