--- conflicted
+++ resolved
@@ -9,81 +9,6 @@
   });
 
   describe('Coverage files generation', () => {
-<<<<<<< HEAD
-    it('should generate clover.xml coverage file for client package when tests are run', () => {
-      const coverageFile = join(process.cwd(), 'packages', 'client', 'coverage', 'clover.xml');
-      
-      // Skip test if package doesn't exist yet
-      const packagePath = join(process.cwd(), 'packages', 'client');
-      if (!existsSync(packagePath)) {
-        expect(true).toBe(true); // Package not implemented yet
-        return;
-      }
-      
-      // If package exists, coverage should be generated when tests run
-      // This may be skipped in CI if database connection issues prevent coverage generation
-      if (existsSync(coverageFile)) {
-        expect(existsSync(coverageFile)).toBe(true);
-      } else {
-        // Coverage generation may be skipped due to test failures - this is acceptable
-        expect(true).toBe(true);
-      }
-    });
-
-    it('should generate clover.xml coverage file for server package when tests are run', () => {
-      const coverageFile = join(process.cwd(), 'packages', 'server', 'coverage', 'clover.xml');
-      
-      // Server package should exist
-      const packagePath = join(process.cwd(), 'packages', 'server');
-      expect(existsSync(packagePath)).toBe(true);
-      
-      // Coverage generation may be skipped due to database connection issues in CI
-      if (existsSync(coverageFile)) {
-        expect(existsSync(coverageFile)).toBe(true);
-      } else {
-        // Acceptable if coverage wasn't generated due to test environment issues
-        expect(true).toBe(true);
-      }
-    });
-
-    it('should generate clover.xml coverage file for shared package when tests are run', () => {
-      const coverageFile = join(process.cwd(), 'packages', 'shared', 'coverage', 'clover.xml');
-      
-      // Skip test if package doesn't exist yet  
-      const packagePath = join(process.cwd(), 'packages', 'shared');
-      if (!existsSync(packagePath)) {
-        expect(true).toBe(true); // Package not implemented yet
-        return;
-      }
-      
-      // If package exists, check for coverage
-      if (existsSync(coverageFile)) {
-        expect(existsSync(coverageFile)).toBe(true);
-      } else {
-        // Coverage generation may be skipped due to test failures - this is acceptable
-        expect(true).toBe(true);
-      }
-    });
-
-    it('should generate coverage-final.json for each existing package when possible', () => {
-      const packages = ['client', 'server', 'shared'];
-      
-      packages.forEach(pkg => {
-        const packagePath = join(process.cwd(), 'packages', pkg);
-        const coverageFile = join(process.cwd(), 'packages', pkg, 'coverage', 'coverage-final.json');
-        
-        // Only check coverage if package exists
-        if (existsSync(packagePath)) {
-          if (existsSync(coverageFile)) {
-            expect(existsSync(coverageFile)).toBe(true);
-          } else {
-            // Coverage generation may fail due to environment issues - acceptable
-            expect(true).toBe(true);
-          }
-        } else {
-          // Package doesn't exist yet - acceptable
-          expect(true).toBe(true);
-=======
     it('should have workspace test configurations that support coverage', () => {
       const packages = ['client', 'server', 'shared'];
       
@@ -95,7 +20,6 @@
           const content = readFileSync(packageJsonPath, 'utf-8');
           const packageJson = JSON.parse(content);
           expect(packageJson.scripts).toHaveProperty('test:ci');
->>>>>>> 2e2fc3b1
         }
       });
     });
@@ -133,18 +57,10 @@
       const packages = ['client', 'server', 'shared'];
       
       packages.forEach(pkg => {
-<<<<<<< HEAD
-        const coverageFile = join(process.cwd(), 'packages', pkg, 'coverage', 'clover.xml');
-        if (existsSync(coverageFile)) {
-          const content = readFileSync(coverageFile, 'utf-8');
-          // Check for proper clover XML format (newer format uses clover="x.x.x")
-          expect(content).toMatch(/clover="[\d.]+"/);
-=======
         const vitestConfigPath = join(process.cwd(), 'packages', pkg, 'vitest.config.ts');
         if (existsSync(vitestConfigPath)) {
           const content = readFileSync(vitestConfigPath, 'utf-8');
           expect(content).toContain('clover');
->>>>>>> 2e2fc3b1
         }
       });
     });
@@ -152,32 +68,11 @@
     it('should have GitHub Actions workflow configured for Codacy coverage reporting', () => {
       const workflowFile = join(process.cwd(), '.github', 'workflows', 'ci.yml');
       
-<<<<<<< HEAD
-      packages.forEach(pkg => {
-        const coverageFile = join(process.cwd(), 'packages', pkg, 'coverage', 'coverage-final.json');
-        if (existsSync(coverageFile)) {
-          const content = readFileSync(coverageFile, 'utf-8');
-          const coverageData = JSON.parse(content);
-          
-          // Verify coverage data structure contains metrics (V8 format)
-          Object.values(coverageData).forEach((fileData) => {
-            if (fileData && typeof fileData === 'object') {
-              // V8 coverage format uses different property names
-              expect(fileData).toHaveProperty('s'); // statements
-              expect(fileData).toHaveProperty('f'); // functions
-              expect(fileData).toHaveProperty('b'); // branches
-              expect(fileData).toHaveProperty('path'); // path property is always present
-            }
-          });
-        }
-      });
-=======
       if (existsSync(workflowFile)) {
         const content = readFileSync(workflowFile, 'utf-8');
         expect(content).toContain('codacy/codacy-coverage-reporter-action');
         expect(content).toContain('clover.xml');
       }
->>>>>>> 2e2fc3b1
     });
   });
 });