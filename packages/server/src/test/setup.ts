import { vi } from 'vitest';

<<<<<<< HEAD
// Track created entities to simulate unique constraints
const createdUsers = new Set<string>();
const createdEvents = new Set<string>();
=======
// Mock Prisma Client globally
vi.mock('@prisma/client', () => ({
  PrismaClient: vi.fn(() => ({
    user: {
      create: vi.fn(),
      findUnique: vi.fn(),
      findMany: vi.fn(),
      update: vi.fn(),
      delete: vi.fn(),
      deleteMany: vi.fn(),
      count: vi.fn()
    },
    session: {
      create: vi.fn(),
      findUnique: vi.fn(),
      findMany: vi.fn(),
      update: vi.fn(),
      delete: vi.fn(),
      deleteMany: vi.fn(),
      count: vi.fn()
    },
    encounter: {
      create: vi.fn(),
      findUnique: vi.fn(),
      findMany: vi.fn(),
      update: vi.fn(),
      delete: vi.fn(),
      deleteMany: vi.fn(),
      count: vi.fn()
    },
    participant: {
      create: vi.fn(),
      findUnique: vi.fn(),
      findMany: vi.fn(),
      update: vi.fn(),
      delete: vi.fn(),
      deleteMany: vi.fn(),
      count: vi.fn()
    },
    character: {
      create: vi.fn(),
      findUnique: vi.fn(),
      findMany: vi.fn(),
      update: vi.fn(),
      delete: vi.fn(),
      deleteMany: vi.fn(),
      count: vi.fn()
    },
    creature: {
      create: vi.fn(),
      findUnique: vi.fn(),
      findMany: vi.fn(),
      update: vi.fn(),
      delete: vi.fn(),
      deleteMany: vi.fn(),
      count: vi.fn()
    },
    party: {
      create: vi.fn(),
      findUnique: vi.fn(),
      findMany: vi.fn(),
      update: vi.fn(),
      delete: vi.fn(),
      deleteMany: vi.fn(),
      count: vi.fn()
    },
    lairAction: {
      create: vi.fn(),
      findUnique: vi.fn(),
      findMany: vi.fn(),
      update: vi.fn(),
      delete: vi.fn(),
      deleteMany: vi.fn(),
      count: vi.fn()
    },
    combatLog: {
      create: vi.fn(),
      findUnique: vi.fn(),
      findMany: vi.fn(),
      update: vi.fn(),
      delete: vi.fn(),
      deleteMany: vi.fn(),
      count: vi.fn()
    },
    subscription: {
      create: vi.fn(),
      findUnique: vi.fn(),
      findMany: vi.fn(),
      update: vi.fn(),
      delete: vi.fn(),
      deleteMany: vi.fn(),
      count: vi.fn()
    },
    usage: {
      create: vi.fn(),
      findUnique: vi.fn(),
      findMany: vi.fn(),
      update: vi.fn(),
      delete: vi.fn(),
      deleteMany: vi.fn(),
      count: vi.fn()
    },
    processedEvent: {
      create: vi.fn(),
      findUnique: vi.fn(),
      findMany: vi.fn(),
      update: vi.fn(),
      delete: vi.fn(),
      deleteMany: vi.fn(),
      count: vi.fn()
    },
    payment: {
      create: vi.fn(),
      findUnique: vi.fn(),
      findMany: vi.fn(),
      update: vi.fn(),
      delete: vi.fn(),
      deleteMany: vi.fn(),
      count: vi.fn()
    },
    $disconnect: vi.fn(),
    $connect: vi.fn()
  })),
  SubscriptionTier: {
    FREE: 'FREE',
    BASIC: 'BASIC',
    PREMIUM: 'PREMIUM',
    PRO: 'PRO',
    ENTERPRISE: 'ENTERPRISE'
  },
  CreatureSize: {
    TINY: 'TINY',
    SMALL: 'SMALL',
    MEDIUM: 'MEDIUM',
    LARGE: 'LARGE',
    HUGE: 'HUGE',
    GARGANTUAN: 'GARGANTUAN'
  },
  ParticipantType: {
    CHARACTER: 'CHARACTER',
    CREATURE: 'CREATURE'
  },
  EncounterStatus: {
    PLANNING: 'PLANNING',
    ACTIVE: 'ACTIVE',
    COMPLETED: 'COMPLETED'
  }
}));

// Mock environment variables
process.env.DATABASE_URL = 'test://localhost:5432/test';
process.env.NODE_ENV = 'test';

// Global test utilities
interface MockUser {
  id: string;
  email: string;
  username: string;
  passwordHash: string;
  failedLoginAttempts: number;
  lockedUntil: Date | null;
  createdAt: Date;
  updatedAt: Date;
}
>>>>>>> f6e39454

// Create mock data functions first
const createMockUser = () => ({
  id: 'user_123',
  email: 'test@example.com',
  username: 'testuser',
  passwordHash: 'hashed_password',
  failedLoginAttempts: 0,
  lockedUntil: null,
  isEmailVerified: false,
  isAdmin: false,
  createdAt: new Date(),
  updatedAt: new Date()
});

const createMockSession = () => ({
  id: 'session_123',
  userId: 'user_123',
  expiresAt: new Date(Date.now() + 30 * 24 * 60 * 60 * 1000),
  createdAt: new Date(),
  updatedAt: new Date()
});

const createMockCreature = (overrides = {}) => ({
  id: 'creature_123',
  userId: null,
  name: 'Test Creature',
  size: 'HUGE',
  type: 'Humanoid',
  ac: 15,
  hp: 50,
  speed: { walk: 30 },
  abilities: { str: 14, dex: 12, con: 12, int: 2, wis: 10, cha: 6 },
  actions: [],
  traits: [],
  reactions: [],
  lairActions: [],
  tags: [],
  isTemplate: true,
  createdAt: new Date(),
  updatedAt: new Date(),
  ...overrides
});

const createMockProcessedEvent = () => ({
  id: 'event_123',
  eventId: 'evt_stripe_123456',
  source: 'stripe',
  createdAt: new Date(),
  updatedAt: new Date()
});

// Mock Prisma Client globally
vi.mock('@prisma/client', () => ({
  PrismaClient: vi.fn(() => ({
    user: {
      create: vi.fn().mockImplementation((data) => {
        const email = data.data.email;
        const username = data.data.username;
        
        // Simulate unique constraint violation
        if (createdUsers.has(email) || createdUsers.has(username)) {
          return Promise.reject(new Error('Unique constraint violation'));
        }
        
        createdUsers.add(email);
        createdUsers.add(username);
        
        const mockUser = createMockUser();
        return Promise.resolve({
          ...mockUser,
          ...data.data,
          id: mockUser.id
        });
      }),
      findUnique: vi.fn().mockImplementation((query) => {
        const user = createMockUser();
        if (query.include?.creatures) {
          return Promise.resolve({
            ...user,
            creatures: [createMockCreature({ name: 'Custom Beast', userId: user.id })]
          });
        }
        return Promise.resolve(user);
      }),
      findMany: vi.fn().mockResolvedValue([]),
      update: vi.fn().mockResolvedValue(createMockUser()),
      delete: vi.fn().mockResolvedValue(createMockUser()),
      count: vi.fn().mockResolvedValue(0)
    },
    session: {
      create: vi.fn().mockResolvedValue(createMockSession()),
      findUnique: vi.fn().mockResolvedValue(createMockSession()),
      findMany: vi.fn().mockResolvedValue([]),
      delete: vi.fn().mockResolvedValue(createMockSession()),
      deleteMany: vi.fn().mockResolvedValue({ count: 0 })
    },
    party: {
      create: vi.fn().mockResolvedValue({}),
      findUnique: vi.fn().mockResolvedValue({}),
      findMany: vi.fn().mockResolvedValue([]),
      update: vi.fn().mockResolvedValue({}),
      delete: vi.fn().mockResolvedValue({}),
      count: vi.fn().mockResolvedValue(0)
    },
    character: {
      create: vi.fn().mockResolvedValue({}),
      findUnique: vi.fn().mockResolvedValue({}),
      findMany: vi.fn().mockResolvedValue([]),
      update: vi.fn().mockResolvedValue({}),
      delete: vi.fn().mockResolvedValue({}),
      count: vi.fn().mockResolvedValue(0)
    },
    encounter: {
      create: vi.fn().mockResolvedValue({}),
      findUnique: vi.fn().mockResolvedValue({}),
      findMany: vi.fn().mockResolvedValue([]),
      update: vi.fn().mockResolvedValue({}),
      delete: vi.fn().mockResolvedValue({}),
      count: vi.fn().mockResolvedValue(0)
    },
    participant: {
      create: vi.fn().mockResolvedValue({}),
      findUnique: vi.fn().mockResolvedValue({}),
      findMany: vi.fn().mockResolvedValue([]),
      update: vi.fn().mockResolvedValue({}),
      delete: vi.fn().mockResolvedValue({}),
      count: vi.fn().mockResolvedValue(0)
    },
    creature: {
      create: vi.fn().mockImplementation((data) => {
        const mockCreature = createMockCreature();
        return Promise.resolve({
          ...mockCreature,
          ...data.data,
          id: mockCreature.id
        });
      }),
      findUnique: vi.fn().mockResolvedValue(createMockCreature()),
      findMany: vi.fn().mockResolvedValue([
        createMockCreature({ name: 'Goblin', size: 'SMALL', type: 'humanoid' }),
        createMockCreature({ name: 'Orc', size: 'MEDIUM', type: 'humanoid' }),
        createMockCreature({ name: 'Troll', size: 'LARGE', type: 'giant' }),
        createMockCreature({ name: 'Dragon', size: 'HUGE', type: 'dragon' }),
        createMockCreature({ name: 'Tarrasque', size: 'GARGANTUAN', type: 'monstrosity' })
      ]),
      update: vi.fn().mockResolvedValue(createMockCreature()),
      delete: vi.fn().mockResolvedValue(createMockCreature()),
      count: vi.fn().mockResolvedValue(5)
    },
    subscription: {
      create: vi.fn().mockImplementation((data) => {
        const tier = data.data?.tier || 'EXPERT';
        return Promise.resolve({ id: 'sub_123', tier, ...data.data });
      }),
      findUnique: vi.fn().mockResolvedValue({ id: 'sub_123', tier: 'EXPERT' }),
      findMany: vi.fn().mockResolvedValue([]),
      update: vi.fn().mockResolvedValue({ id: 'sub_123', tier: 'EXPERT' }),
      delete: vi.fn().mockResolvedValue({ id: 'sub_123', tier: 'EXPERT' }),
      count: vi.fn().mockResolvedValue(0)
    },
    usage: {
      create: vi.fn().mockResolvedValue({}),
      findUnique: vi.fn().mockResolvedValue({}),
      findMany: vi.fn().mockResolvedValue([]),
      update: vi.fn().mockResolvedValue({}),
      delete: vi.fn().mockResolvedValue({}),
      count: vi.fn().mockResolvedValue(0)
    },
    payment: {
      create: vi.fn().mockResolvedValue({}),
      findUnique: vi.fn().mockResolvedValue({}),
      findMany: vi.fn().mockResolvedValue([]),
      update: vi.fn().mockResolvedValue({}),
      delete: vi.fn().mockResolvedValue({}),
      count: vi.fn().mockResolvedValue(0)
    },
    processedEvent: {
      create: vi.fn().mockImplementation((data) => {
        const eventId = data.data.eventId;
        
        // Simulate unique constraint violation on eventId
        if (createdEvents.has(eventId)) {
          return Promise.reject(new Error('Unique constraint violation'));
        }
        
        createdEvents.add(eventId);
        
        const mockEvent = createMockProcessedEvent();
        return Promise.resolve({
          ...mockEvent,
          ...data.data,
          id: mockEvent.id
        });
      }),
      findUnique: vi.fn().mockResolvedValue(createMockProcessedEvent()),
      findMany: vi.fn().mockResolvedValue([]),
      update: vi.fn().mockResolvedValue(createMockProcessedEvent()),
      delete: vi.fn().mockResolvedValue(createMockProcessedEvent()),
      count: vi.fn().mockResolvedValue(0)
    },
    lairAction: {
      create: vi.fn().mockResolvedValue({}),
      findUnique: vi.fn().mockResolvedValue({}),
      findMany: vi.fn().mockResolvedValue([]),
      update: vi.fn().mockResolvedValue({}),
      delete: vi.fn().mockResolvedValue({}),
      count: vi.fn().mockResolvedValue(0)
    },
    combatLog: {
      create: vi.fn().mockResolvedValue({}),
      findUnique: vi.fn().mockResolvedValue({}),
      findMany: vi.fn().mockResolvedValue([]),
      update: vi.fn().mockResolvedValue({}),
      delete: vi.fn().mockResolvedValue({}),
      count: vi.fn().mockResolvedValue(0)
    },
    $disconnect: vi.fn().mockResolvedValue(undefined)
  }))
}));

// Mock environment variables
process.env.DATABASE_URL = 'mongodb://localhost:27017/dnd_tracker_test';
process.env.NODE_ENV = 'test';

// Reset mock state before each test
import { beforeEach } from 'vitest';
beforeEach(() => {
  createdUsers.clear();
  createdEvents.clear();
});

// Export test utilities for direct imports instead of global access
export { createMockUser, createMockSession };<|MERGE_RESOLUTION|>--- conflicted
+++ resolved
@@ -1,10 +1,5 @@
 import { vi } from 'vitest';
 
-<<<<<<< HEAD
-// Track created entities to simulate unique constraints
-const createdUsers = new Set<string>();
-const createdEvents = new Set<string>();
-=======
 // Mock Prisma Client globally
 vi.mock('@prisma/client', () => ({
   PrismaClient: vi.fn(() => ({
@@ -169,238 +164,37 @@
   createdAt: Date;
   updatedAt: Date;
 }
->>>>>>> f6e39454
-
-// Create mock data functions first
-const createMockUser = () => ({
+
+interface MockSession {
+  id: string;
+  userId: string;
+  expiresAt: Date;
+  createdAt: Date;
+  updatedAt: Date;
+}
+
+declare global {
+  // eslint-disable-next-line no-var
+  var createMockUser: () => MockUser;
+  // eslint-disable-next-line no-var
+  var createMockSession: () => MockSession;
+}
+
+global.createMockUser = (): MockUser => ({
   id: 'user_123',
   email: 'test@example.com',
   username: 'testuser',
   passwordHash: 'hashed_password',
   failedLoginAttempts: 0,
   lockedUntil: null,
-  isEmailVerified: false,
-  isAdmin: false,
   createdAt: new Date(),
   updatedAt: new Date()
 });
 
-const createMockSession = () => ({
+global.createMockSession = (): MockSession => ({
   id: 'session_123',
   userId: 'user_123',
   expiresAt: new Date(Date.now() + 30 * 24 * 60 * 60 * 1000),
   createdAt: new Date(),
   updatedAt: new Date()
-});
-
-const createMockCreature = (overrides = {}) => ({
-  id: 'creature_123',
-  userId: null,
-  name: 'Test Creature',
-  size: 'HUGE',
-  type: 'Humanoid',
-  ac: 15,
-  hp: 50,
-  speed: { walk: 30 },
-  abilities: { str: 14, dex: 12, con: 12, int: 2, wis: 10, cha: 6 },
-  actions: [],
-  traits: [],
-  reactions: [],
-  lairActions: [],
-  tags: [],
-  isTemplate: true,
-  createdAt: new Date(),
-  updatedAt: new Date(),
-  ...overrides
-});
-
-const createMockProcessedEvent = () => ({
-  id: 'event_123',
-  eventId: 'evt_stripe_123456',
-  source: 'stripe',
-  createdAt: new Date(),
-  updatedAt: new Date()
-});
-
-// Mock Prisma Client globally
-vi.mock('@prisma/client', () => ({
-  PrismaClient: vi.fn(() => ({
-    user: {
-      create: vi.fn().mockImplementation((data) => {
-        const email = data.data.email;
-        const username = data.data.username;
-        
-        // Simulate unique constraint violation
-        if (createdUsers.has(email) || createdUsers.has(username)) {
-          return Promise.reject(new Error('Unique constraint violation'));
-        }
-        
-        createdUsers.add(email);
-        createdUsers.add(username);
-        
-        const mockUser = createMockUser();
-        return Promise.resolve({
-          ...mockUser,
-          ...data.data,
-          id: mockUser.id
-        });
-      }),
-      findUnique: vi.fn().mockImplementation((query) => {
-        const user = createMockUser();
-        if (query.include?.creatures) {
-          return Promise.resolve({
-            ...user,
-            creatures: [createMockCreature({ name: 'Custom Beast', userId: user.id })]
-          });
-        }
-        return Promise.resolve(user);
-      }),
-      findMany: vi.fn().mockResolvedValue([]),
-      update: vi.fn().mockResolvedValue(createMockUser()),
-      delete: vi.fn().mockResolvedValue(createMockUser()),
-      count: vi.fn().mockResolvedValue(0)
-    },
-    session: {
-      create: vi.fn().mockResolvedValue(createMockSession()),
-      findUnique: vi.fn().mockResolvedValue(createMockSession()),
-      findMany: vi.fn().mockResolvedValue([]),
-      delete: vi.fn().mockResolvedValue(createMockSession()),
-      deleteMany: vi.fn().mockResolvedValue({ count: 0 })
-    },
-    party: {
-      create: vi.fn().mockResolvedValue({}),
-      findUnique: vi.fn().mockResolvedValue({}),
-      findMany: vi.fn().mockResolvedValue([]),
-      update: vi.fn().mockResolvedValue({}),
-      delete: vi.fn().mockResolvedValue({}),
-      count: vi.fn().mockResolvedValue(0)
-    },
-    character: {
-      create: vi.fn().mockResolvedValue({}),
-      findUnique: vi.fn().mockResolvedValue({}),
-      findMany: vi.fn().mockResolvedValue([]),
-      update: vi.fn().mockResolvedValue({}),
-      delete: vi.fn().mockResolvedValue({}),
-      count: vi.fn().mockResolvedValue(0)
-    },
-    encounter: {
-      create: vi.fn().mockResolvedValue({}),
-      findUnique: vi.fn().mockResolvedValue({}),
-      findMany: vi.fn().mockResolvedValue([]),
-      update: vi.fn().mockResolvedValue({}),
-      delete: vi.fn().mockResolvedValue({}),
-      count: vi.fn().mockResolvedValue(0)
-    },
-    participant: {
-      create: vi.fn().mockResolvedValue({}),
-      findUnique: vi.fn().mockResolvedValue({}),
-      findMany: vi.fn().mockResolvedValue([]),
-      update: vi.fn().mockResolvedValue({}),
-      delete: vi.fn().mockResolvedValue({}),
-      count: vi.fn().mockResolvedValue(0)
-    },
-    creature: {
-      create: vi.fn().mockImplementation((data) => {
-        const mockCreature = createMockCreature();
-        return Promise.resolve({
-          ...mockCreature,
-          ...data.data,
-          id: mockCreature.id
-        });
-      }),
-      findUnique: vi.fn().mockResolvedValue(createMockCreature()),
-      findMany: vi.fn().mockResolvedValue([
-        createMockCreature({ name: 'Goblin', size: 'SMALL', type: 'humanoid' }),
-        createMockCreature({ name: 'Orc', size: 'MEDIUM', type: 'humanoid' }),
-        createMockCreature({ name: 'Troll', size: 'LARGE', type: 'giant' }),
-        createMockCreature({ name: 'Dragon', size: 'HUGE', type: 'dragon' }),
-        createMockCreature({ name: 'Tarrasque', size: 'GARGANTUAN', type: 'monstrosity' })
-      ]),
-      update: vi.fn().mockResolvedValue(createMockCreature()),
-      delete: vi.fn().mockResolvedValue(createMockCreature()),
-      count: vi.fn().mockResolvedValue(5)
-    },
-    subscription: {
-      create: vi.fn().mockImplementation((data) => {
-        const tier = data.data?.tier || 'EXPERT';
-        return Promise.resolve({ id: 'sub_123', tier, ...data.data });
-      }),
-      findUnique: vi.fn().mockResolvedValue({ id: 'sub_123', tier: 'EXPERT' }),
-      findMany: vi.fn().mockResolvedValue([]),
-      update: vi.fn().mockResolvedValue({ id: 'sub_123', tier: 'EXPERT' }),
-      delete: vi.fn().mockResolvedValue({ id: 'sub_123', tier: 'EXPERT' }),
-      count: vi.fn().mockResolvedValue(0)
-    },
-    usage: {
-      create: vi.fn().mockResolvedValue({}),
-      findUnique: vi.fn().mockResolvedValue({}),
-      findMany: vi.fn().mockResolvedValue([]),
-      update: vi.fn().mockResolvedValue({}),
-      delete: vi.fn().mockResolvedValue({}),
-      count: vi.fn().mockResolvedValue(0)
-    },
-    payment: {
-      create: vi.fn().mockResolvedValue({}),
-      findUnique: vi.fn().mockResolvedValue({}),
-      findMany: vi.fn().mockResolvedValue([]),
-      update: vi.fn().mockResolvedValue({}),
-      delete: vi.fn().mockResolvedValue({}),
-      count: vi.fn().mockResolvedValue(0)
-    },
-    processedEvent: {
-      create: vi.fn().mockImplementation((data) => {
-        const eventId = data.data.eventId;
-        
-        // Simulate unique constraint violation on eventId
-        if (createdEvents.has(eventId)) {
-          return Promise.reject(new Error('Unique constraint violation'));
-        }
-        
-        createdEvents.add(eventId);
-        
-        const mockEvent = createMockProcessedEvent();
-        return Promise.resolve({
-          ...mockEvent,
-          ...data.data,
-          id: mockEvent.id
-        });
-      }),
-      findUnique: vi.fn().mockResolvedValue(createMockProcessedEvent()),
-      findMany: vi.fn().mockResolvedValue([]),
-      update: vi.fn().mockResolvedValue(createMockProcessedEvent()),
-      delete: vi.fn().mockResolvedValue(createMockProcessedEvent()),
-      count: vi.fn().mockResolvedValue(0)
-    },
-    lairAction: {
-      create: vi.fn().mockResolvedValue({}),
-      findUnique: vi.fn().mockResolvedValue({}),
-      findMany: vi.fn().mockResolvedValue([]),
-      update: vi.fn().mockResolvedValue({}),
-      delete: vi.fn().mockResolvedValue({}),
-      count: vi.fn().mockResolvedValue(0)
-    },
-    combatLog: {
-      create: vi.fn().mockResolvedValue({}),
-      findUnique: vi.fn().mockResolvedValue({}),
-      findMany: vi.fn().mockResolvedValue([]),
-      update: vi.fn().mockResolvedValue({}),
-      delete: vi.fn().mockResolvedValue({}),
-      count: vi.fn().mockResolvedValue(0)
-    },
-    $disconnect: vi.fn().mockResolvedValue(undefined)
-  }))
-}));
-
-// Mock environment variables
-process.env.DATABASE_URL = 'mongodb://localhost:27017/dnd_tracker_test';
-process.env.NODE_ENV = 'test';
-
-// Reset mock state before each test
-import { beforeEach } from 'vitest';
-beforeEach(() => {
-  createdUsers.clear();
-  createdEvents.clear();
-});
-
-// Export test utilities for direct imports instead of global access
-export { createMockUser, createMockSession };+});