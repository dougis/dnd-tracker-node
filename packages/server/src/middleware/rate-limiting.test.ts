import { describe, it, expect, beforeEach, afterEach, vi } from 'vitest';
import request from 'supertest';
import express from 'express';

// Set test environment first
process.env.NODE_ENV = 'test';

// Create global mock functions using vi.hoisted
const mockConsume = vi.hoisted(() => vi.fn());

// Mock rate-limiter-flexible
vi.mock('rate-limiter-flexible', () => ({
  RateLimiterRedis: vi.fn(() => ({ consume: mockConsume })),
  RateLimiterMemory: vi.fn(() => ({ consume: mockConsume }))
}));

// Mock Redis
vi.mock('redis', () => ({
  createClient: vi.fn(() => ({
    connect: vi.fn(),
    disconnect: vi.fn(),
    ping: vi.fn().mockResolvedValue('PONG')
  }))
}));

// Import after mocking
import { rateLimitMiddleware, createRateLimiter } from './rate-limiting';

describe('Rate Limiting Middleware', () => {
  let app: express.Application;

  beforeEach(() => {
    app = express();
    app.use(express.json());
    
    // Reset mock to default success case
    mockConsume.mockReset().mockResolvedValue({
      totalHits: 1,
      remainingPoints: 4,
      msBeforeNext: 45000
    });
    
    // Ensure test environment
    process.env.NODE_ENV = 'test';
    delete process.env.REDIS_URL;
  });

  afterEach(() => {
    vi.clearAllMocks();
  });

  describe('Unauthenticated endpoint rate limiting', () => {
    it('should allow login requests within rate limit (5 per minute)', async () => {
      // Arrange
      const loginRateLimiter = rateLimitMiddleware({
<<<<<<< HEAD
        keyGenerator: (req) => req.ip || 'unknown',
=======
        keyGenerator: (req) => req.ip || '127.0.0.1',
>>>>>>> f6e39454
        points: 5,
        duration: 60,
        blockDuration: 60
      });

      app.post('/api/auth/login', loginRateLimiter, (req, res) => {
        res.json({ success: true });
      });

      // Act
      const response = await request(app)
        .post('/api/auth/login')
        .send({ email: 'test@example.com', password: 'password' });
      
      // Assert
      expect(response.status).toBe(200);
      expect(response.headers['x-ratelimit-limit']).toBe('5');
      expect(response.headers['x-ratelimit-remaining']).toBe('4');
      expect(mockConsume).toHaveBeenCalledWith('::ffff:127.0.0.1');
    });

    it('should block login requests after exceeding rate limit', async () => {
      // Arrange
      mockConsume.mockRejectedValueOnce({
        totalHits: 6,
        remainingPoints: 0,
        msBeforeNext: 30000
      });

      const loginRateLimiter = rateLimitMiddleware({
<<<<<<< HEAD
        keyGenerator: (req) => req.ip || 'unknown',
=======
        keyGenerator: (req) => req.ip || '127.0.0.1',
>>>>>>> f6e39454
        points: 5,
        duration: 60,
        blockDuration: 60
      });

      app.post('/api/auth/login', loginRateLimiter, (req, res) => {
        res.json({ success: true });
      });

      // Act
      const response = await request(app)
        .post('/api/auth/login')
        .send({ email: 'test@example.com', password: 'password' });

      // Assert
      expect(response.status).toBe(429);
      expect(response.body.success).toBe(false);
      expect(response.body.message).toContain('Too many requests');
      expect(response.headers['retry-after']).toBe('30');
    });

    it('should apply rate limiting per IP address', async () => {
      // This test should demonstrate that different IPs have separate limits
      const loginRateLimiter = rateLimitMiddleware({
<<<<<<< HEAD
        keyGenerator: (req) => req.ip || 'unknown',
=======
        keyGenerator: (req) => req.ip || '127.0.0.1',
>>>>>>> f6e39454
        points: 5,
        duration: 60,
        blockDuration: 60
      });

      app.post('/api/auth/login', loginRateLimiter, (req, res) => {
        res.json({ success: true });
      });

      // Act - requests from different IPs should be tracked separately
      const response1 = await request(app)
        .post('/api/auth/login')
        .set('X-Forwarded-For', '192.168.1.1')
        .send({ email: 'test@example.com', password: 'password' });

      const response2 = await request(app)
        .post('/api/auth/login')
        .set('X-Forwarded-For', '192.168.1.2')
        .send({ email: 'test@example.com', password: 'password' });

      // Assert
      expect(response1.status).toBe(200);
      expect(response2.status).toBe(200);
      expect(mockConsume).toHaveBeenCalledTimes(2);
    });
  });

  describe('Authenticated endpoint rate limiting', () => {
    it('should apply tier-based rate limits for free tier users', async () => {
      // Arrange
      const apiRateLimiter = rateLimitMiddleware({
        keyGenerator: (req) => req.user?.id || req.ip || 'unknown',
        points: 100, // Free tier limit
        duration: 3600, // Per hour
        blockDuration: 3600
      });

      app.use((req, res, next) => {
        req.user = { 
          id: 'user_123', 
<<<<<<< HEAD
          email: 'test@example.com',
=======
          email: 'test@example.com', 
>>>>>>> f6e39454
          username: 'testuser',
          failedLoginAttempts: 0,
          lockedUntil: null,
          createdAt: new Date(),
          updatedAt: new Date(),
          tier: 'free' 
        };
        next();
      });

      app.post('/api/characters', apiRateLimiter, (req, res) => {
        res.json({ success: true });
      });

      // Act
      const response = await request(app)
        .post('/api/characters')
        .send({ name: 'Test Character' });

      // Assert
      expect(response.status).toBe(200);
      expect(response.headers['x-ratelimit-limit']).toBe('100');
      expect(mockConsume).toHaveBeenCalledWith('user_123');
    });

    it('should apply different rate limits for premium tier users', async () => {
      // Arrange
      const apiRateLimiter = rateLimitMiddleware({
        keyGenerator: (req) => req.user?.id || req.ip || 'unknown',
        points: 1000, // Premium tier limit
        duration: 3600,
        blockDuration: 3600
      });

      app.use((req, res, next) => {
        req.user = { 
          id: 'user_456', 
<<<<<<< HEAD
          email: 'premium@example.com',
=======
          email: 'premium@example.com', 
>>>>>>> f6e39454
          username: 'premiumuser',
          failedLoginAttempts: 0,
          lockedUntil: null,
          createdAt: new Date(),
          updatedAt: new Date(),
          tier: 'premium' 
        };
        next();
      });

      app.post('/api/characters', apiRateLimiter, (req, res) => {
        res.json({ success: true });
      });

      // Act
      const response = await request(app)
        .post('/api/characters')
        .send({ name: 'Test Character' });

      // Assert
      expect(response.status).toBe(200);
      expect(response.headers['x-ratelimit-limit']).toBe('1000');
      expect(mockConsume).toHaveBeenCalledWith('user_456');
    });

    it('should block authenticated requests after exceeding tier limit', async () => {
      // Arrange
      mockConsume.mockRejectedValueOnce({
        totalHits: 101,
        remainingPoints: 0,
        msBeforeNext: 1800000
      });

      const apiRateLimiter = rateLimitMiddleware({
        keyGenerator: (req) => req.user?.id || req.ip || 'unknown',
        points: 100,
        duration: 3600,
        blockDuration: 3600
      });

      app.use((req, res, next) => {
        req.user = { 
          id: 'user_123', 
<<<<<<< HEAD
          email: 'test@example.com',
=======
          email: 'test@example.com', 
>>>>>>> f6e39454
          username: 'testuser',
          failedLoginAttempts: 0,
          lockedUntil: null,
          createdAt: new Date(),
          updatedAt: new Date(),
          tier: 'free' 
        };
        next();
      });

      app.post('/api/characters', apiRateLimiter, (req, res) => {
        res.json({ success: true });
      });

      // Act
      const response = await request(app)
        .post('/api/characters')
        .send({ name: 'Test Character' });

      // Assert
      expect(response.status).toBe(429);
      expect(response.body.success).toBe(false);
      expect(response.body.message).toContain('Too many requests');
    });
  });

  describe('Redis configuration', () => {
    it('should use Redis in production environment', async () => {
      // Arrange
      const originalEnv = process.env.NODE_ENV;
      process.env.NODE_ENV = 'production';
      process.env.REDIS_URL = 'redis://localhost:6379';

      // Act & Assert
      expect(() => {
        createRateLimiter({
          points: 5,
          duration: 60,
          blockDuration: 60
        });
      }).not.toThrow();

      // Cleanup
      process.env.NODE_ENV = originalEnv;
      delete process.env.REDIS_URL;
    });

    it('should fallback to in-memory in development', async () => {
      // Arrange
      process.env.NODE_ENV = 'development';

      // Act & Assert
      expect(() => {
        createRateLimiter({
          points: 5,
          duration: 60,
          blockDuration: 60
        });
      }).not.toThrow();
    });

    it('should fail to start in production without Redis', async () => {
      // Arrange
      const originalEnv = process.env.NODE_ENV;
      process.env.NODE_ENV = 'production';
      delete process.env.REDIS_URL;

      // Act & Assert
      expect(() => {
        createRateLimiter({
          points: 5,
          duration: 60,
          blockDuration: 60
        });
      }).toThrow('Redis URL is required in production environment');

      // Cleanup
      process.env.NODE_ENV = originalEnv;
    });
  });

  describe('Rate limit headers', () => {
    it('should include rate limit headers in response', async () => {
      // Arrange
      mockConsume.mockResolvedValue({
        totalHits: 3,
        remainingPoints: 2,
        msBeforeNext: 45000
      });

      const loginRateLimiter = rateLimitMiddleware({
<<<<<<< HEAD
        keyGenerator: (req) => req.ip || 'unknown',
=======
        keyGenerator: (req) => req.ip || '127.0.0.1',
>>>>>>> f6e39454
        points: 5,
        duration: 60,
        blockDuration: 60
      });

      app.post('/api/auth/login', loginRateLimiter, (req, res) => {
        res.json({ success: true });
      });

      // Act
      const response = await request(app)
        .post('/api/auth/login')
        .send({ email: 'test@example.com', password: 'password' });

      // Assert
      expect(response.status).toBe(200);
      expect(response.headers['x-ratelimit-limit']).toBe('5');
      expect(response.headers['x-ratelimit-remaining']).toBe('2');
      expect(response.headers['x-ratelimit-reset']).toBeDefined();
    });
  });
});<|MERGE_RESOLUTION|>--- conflicted
+++ resolved
@@ -53,11 +53,7 @@
     it('should allow login requests within rate limit (5 per minute)', async () => {
       // Arrange
       const loginRateLimiter = rateLimitMiddleware({
-<<<<<<< HEAD
-        keyGenerator: (req) => req.ip || 'unknown',
-=======
         keyGenerator: (req) => req.ip || '127.0.0.1',
->>>>>>> f6e39454
         points: 5,
         duration: 60,
         blockDuration: 60
@@ -88,11 +84,7 @@
       });
 
       const loginRateLimiter = rateLimitMiddleware({
-<<<<<<< HEAD
-        keyGenerator: (req) => req.ip || 'unknown',
-=======
         keyGenerator: (req) => req.ip || '127.0.0.1',
->>>>>>> f6e39454
         points: 5,
         duration: 60,
         blockDuration: 60
@@ -117,11 +109,7 @@
     it('should apply rate limiting per IP address', async () => {
       // This test should demonstrate that different IPs have separate limits
       const loginRateLimiter = rateLimitMiddleware({
-<<<<<<< HEAD
-        keyGenerator: (req) => req.ip || 'unknown',
-=======
         keyGenerator: (req) => req.ip || '127.0.0.1',
->>>>>>> f6e39454
         points: 5,
         duration: 60,
         blockDuration: 60
@@ -162,11 +150,7 @@
       app.use((req, res, next) => {
         req.user = { 
           id: 'user_123', 
-<<<<<<< HEAD
-          email: 'test@example.com',
-=======
           email: 'test@example.com', 
->>>>>>> f6e39454
           username: 'testuser',
           failedLoginAttempts: 0,
           lockedUntil: null,
@@ -204,11 +188,7 @@
       app.use((req, res, next) => {
         req.user = { 
           id: 'user_456', 
-<<<<<<< HEAD
-          email: 'premium@example.com',
-=======
           email: 'premium@example.com', 
->>>>>>> f6e39454
           username: 'premiumuser',
           failedLoginAttempts: 0,
           lockedUntil: null,
@@ -252,11 +232,7 @@
       app.use((req, res, next) => {
         req.user = { 
           id: 'user_123', 
-<<<<<<< HEAD
-          email: 'test@example.com',
-=======
           email: 'test@example.com', 
->>>>>>> f6e39454
           username: 'testuser',
           failedLoginAttempts: 0,
           lockedUntil: null,
@@ -348,11 +324,7 @@
       });
 
       const loginRateLimiter = rateLimitMiddleware({
-<<<<<<< HEAD
-        keyGenerator: (req) => req.ip || 'unknown',
-=======
         keyGenerator: (req) => req.ip || '127.0.0.1',
->>>>>>> f6e39454
         points: 5,
         duration: 60,
         blockDuration: 60
