import { describe, it, expect, beforeEach, afterEach, vi } from 'vitest';
import { Request, Response, NextFunction } from 'express';
import {
  createMockRequest,
  createMockResponse,
  createMockNext,
  createMockUser,
  AuthTestScenarios,
  expectAuthSuccess,
  setupValidSessionMock,
  setupSessionErrorMock,
  executeMiddleware,
  setupCookieAuth,
  expectValidationCall,
  expectStandardErrorResponse,
  createResourceOwnershipScenario,
  createResourceOwnershipBodyScenario,
  createAuthSuccessTest,
  createAuthFailureTest,
  createOptionalAuthTest,
  createPermissionTest,
  createOwnershipTest,
} from '../test/auth-test-utils';

// Create mock AuthService instance using vi.hoisted to avoid hoisting issues
const { authServiceMock } = vi.hoisted(() => ({
  authServiceMock: {
    validateSession: vi.fn()
  }
}));

vi.mock('../services/AuthService', () => ({
  AuthService: class MockAuthService {
    constructor() {
      return authServiceMock;
    }
  }
}));

vi.mock('@prisma/client', () => ({
  PrismaClient: vi.fn()
}));

import { requireAuth, optionalAuth, requirePermission, requireOwnership } from './middleware';

describe('Authentication Middleware', () => {
  let mockReq: Partial<Request>;
  let mockRes: Partial<Response>;
  let mockNext: NextFunction;

  beforeEach(() => {
    vi.clearAllMocks();
    
    mockReq = createMockRequest();
    mockRes = createMockResponse();
    mockNext = createMockNext();
  });

  afterEach(() => {
    vi.resetAllMocks();
  });

  describe('requireAuth middleware', () => {
    it('should call next() for valid session', async () => {
<<<<<<< HEAD
      // Arrange
      const mockUser = {
        id: 'user_123',
        email: 'test@example.com',
        username: 'testuser',
        failedLoginAttempts: 0,
        lockedUntil: null,
        createdAt: new Date(),
        updatedAt: new Date()
      };

      const mockSessionData = {
        user: mockUser,
        session: {
          id: 'session_123',
          userId: 'user_123',
          expiresAt: new Date(Date.now() + 60000),
          createdAt: new Date(),
          updatedAt: new Date()
        }
      };

      mockReq.cookies = { session_id: 'valid_session_123' };
      authServiceMock.validateSession.mockResolvedValue(mockSessionData);

      // Act
      await requireAuth(mockReq as Request, mockRes as Response, mockNext);

      // Assert
      expect(authServiceMock.validateSession).toHaveBeenCalledWith('valid_session_123');
      expect(mockReq.user).toEqual({ ...mockUser, tier: 'free' });
      expect(mockNext).toHaveBeenCalled();
      expect(mockRes.status).not.toHaveBeenCalled();
=======
      await createAuthSuccessTest(requireAuth, AuthTestScenarios.validCookieAuth, 'valid_session_123')(mockReq, mockRes, mockNext, authServiceMock);
>>>>>>> 2e2fc3b1
    });

    it('should return 401 for missing session cookie', async () => {
      await createAuthFailureTest(requireAuth, AuthTestScenarios.noCookieNoHeader, 401, 'Authentication required')(mockReq, mockRes, mockNext, authServiceMock);
    });

    it('should return 401 for invalid session', async () => {
      await createAuthFailureTest(requireAuth, AuthTestScenarios.validCookieAuth, 401, 'Invalid or expired session', true)(mockReq, mockRes, mockNext, authServiceMock);
    });

    it('should return 500 for validation error', async () => {
      // Arrange
      setupCookieAuth(mockReq, 'session_123');
      setupSessionErrorMock(authServiceMock);

      // Act
      await executeMiddleware(requireAuth, mockReq as Request, mockRes as Response, mockNext);

      // Assert
<<<<<<< HEAD
      expect(mockRes.status).toHaveBeenCalledWith(500);
      expect(mockRes.json).toHaveBeenCalledWith({
        success: false,
        message: 'Authentication error'
      });
=======
      expectStandardErrorResponse(mockRes, 500, 'Authentication error');
>>>>>>> 2e2fc3b1
      expect(mockNext).not.toHaveBeenCalled();
    });
  });

  describe('optionalAuth middleware', () => {
    it('should set user for valid session', async () => {
<<<<<<< HEAD
      // Arrange
      const mockUser = {
        id: 'user_123',
        email: 'test@example.com',
        username: 'testuser',
        failedLoginAttempts: 0,
        lockedUntil: null,
        createdAt: new Date(),
        updatedAt: new Date()
      };

      const mockSessionData = {
        user: mockUser,
        session: {
          id: 'session_123',
          userId: 'user_123',
          expiresAt: new Date(Date.now() + 60000),
          createdAt: new Date(),
          updatedAt: new Date()
        }
      };

      mockReq.cookies = { session_id: 'valid_session_123' };
      authServiceMock.validateSession.mockResolvedValue(mockSessionData);
=======
      await createOptionalAuthTest(optionalAuth, AuthTestScenarios.validCookieAuth, true)(mockReq, mockRes, mockNext, authServiceMock);
    });
>>>>>>> 2e2fc3b1

    it('should call next() for missing session cookie', async () => {
      await createOptionalAuthTest(optionalAuth, AuthTestScenarios.noCookieNoHeader, false)(mockReq, mockRes, mockNext, authServiceMock);
    });

<<<<<<< HEAD
      // Assert
      expect(authServiceMock.validateSession).toHaveBeenCalledWith('valid_session_123');
      expect(mockReq.user).toEqual({ ...mockUser, tier: 'free' });
      expect(mockNext).toHaveBeenCalled();
      expect(mockRes.status).not.toHaveBeenCalled();
=======
    it('should call next() for invalid session', async () => {
      await createOptionalAuthTest(optionalAuth, AuthTestScenarios.noCookieNoHeader, false)(mockReq, mockRes, mockNext, authServiceMock);
>>>>>>> 2e2fc3b1
    });

    it('should call next() for validation error', async () => {
      await createOptionalAuthTest(optionalAuth, AuthTestScenarios.noCookieNoHeader, false)(mockReq, mockRes, mockNext, authServiceMock);
    });
  });

  describe('requireAuth with Authorization header', () => {
    it('should authenticate using Bearer token from Authorization header', async () => {
      await createAuthSuccessTest(requireAuth, AuthTestScenarios.validBearerAuth, 'valid_token_123')(mockReq, mockRes, mockNext, authServiceMock);
    });

    it('should return 401 for malformed Authorization header', async () => {
      await createAuthFailureTest(requireAuth, AuthTestScenarios.invalidBearerFormat, 401, 'Authentication required')(mockReq, mockRes, mockNext, authServiceMock);
    });

    it('should prefer cookie over Authorization header when both present', async () => {
      // Arrange
      setupValidSessionMock(authServiceMock);
      Object.assign(mockReq, AuthTestScenarios.cookieAndBearer);

      // Act
      await executeMiddleware(requireAuth, mockReq as Request, mockRes as Response, mockNext);

      // Assert
      expectValidationCall(authServiceMock, 'cookie_session');
      expectAuthSuccess(mockNext, mockRes);
    });
  });

  describe('optionalAuth with Authorization header', () => {
    it('should authenticate using Bearer token from Authorization header', async () => {
      await createOptionalAuthTest(optionalAuth, AuthTestScenarios.validBearerAuth, true)(mockReq, mockRes, mockNext, authServiceMock);
    });

    it('should call next() for malformed Authorization header', async () => {
      await createOptionalAuthTest(optionalAuth, AuthTestScenarios.invalidBearerFormat, false)(mockReq, mockRes, mockNext, authServiceMock);
    });
  });

  describe('requirePermission middleware', () => {
    it('should call next() for authenticated user', () => {
      createPermissionTest('read:posts', requirePermission, {}, true)(mockReq, mockRes, mockNext);
    });

    it('should return 401 for unauthenticated user', () => {
      createPermissionTest('read:posts', requirePermission, {}, false)(mockReq, mockRes, mockNext);
    });

    it('should handle different permission types', () => {
      createPermissionTest('write:comments', requirePermission, { tier: 'premium' }, true)(mockReq, mockRes, mockNext);
    });
  });

  describe('requireOwnership middleware', () => {
    it('should call next() when user owns the resource (default userId param)', () => {
      createOwnershipTest(requireOwnership, createResourceOwnershipScenario('user_123'), true)(mockReq, mockRes, mockNext);
    });

    it('should call next() when user owns the resource (custom param)', () => {
      createOwnershipTest(requireOwnership, createResourceOwnershipScenario('user_123', 'ownerId'), true, 403, 'Access denied: insufficient permissions', 'ownerId')(mockReq, mockRes, mockNext);
    });

    it('should call next() when user owns the resource (body param)', () => {
      createOwnershipTest(requireOwnership, createResourceOwnershipBodyScenario('user_123'), true)(mockReq, mockRes, mockNext);
    });

    it('should return 401 for unauthenticated user', () => {
      createOwnershipTest(requireOwnership, { params: { userId: 'user_123' } }, false, 401, 'Authentication required')(mockReq, mockRes, mockNext);
    });

    it('should return 403 when user does not own the resource', () => {
      createOwnershipTest(requireOwnership, { user: createMockUser(), params: { userId: 'other_user_456' } }, false)(mockReq, mockRes, mockNext);
    });

    it('should handle missing resource userId', () => {
      createOwnershipTest(requireOwnership, { user: createMockUser(), params: {}, body: {} }, false)(mockReq, mockRes, mockNext);
    });
  });
});<|MERGE_RESOLUTION|>--- conflicted
+++ resolved
@@ -62,43 +62,7 @@
 
   describe('requireAuth middleware', () => {
     it('should call next() for valid session', async () => {
-<<<<<<< HEAD
-      // Arrange
-      const mockUser = {
-        id: 'user_123',
-        email: 'test@example.com',
-        username: 'testuser',
-        failedLoginAttempts: 0,
-        lockedUntil: null,
-        createdAt: new Date(),
-        updatedAt: new Date()
-      };
-
-      const mockSessionData = {
-        user: mockUser,
-        session: {
-          id: 'session_123',
-          userId: 'user_123',
-          expiresAt: new Date(Date.now() + 60000),
-          createdAt: new Date(),
-          updatedAt: new Date()
-        }
-      };
-
-      mockReq.cookies = { session_id: 'valid_session_123' };
-      authServiceMock.validateSession.mockResolvedValue(mockSessionData);
-
-      // Act
-      await requireAuth(mockReq as Request, mockRes as Response, mockNext);
-
-      // Assert
-      expect(authServiceMock.validateSession).toHaveBeenCalledWith('valid_session_123');
-      expect(mockReq.user).toEqual({ ...mockUser, tier: 'free' });
-      expect(mockNext).toHaveBeenCalled();
-      expect(mockRes.status).not.toHaveBeenCalled();
-=======
       await createAuthSuccessTest(requireAuth, AuthTestScenarios.validCookieAuth, 'valid_session_123')(mockReq, mockRes, mockNext, authServiceMock);
->>>>>>> 2e2fc3b1
     });
 
     it('should return 401 for missing session cookie', async () => {
@@ -118,65 +82,22 @@
       await executeMiddleware(requireAuth, mockReq as Request, mockRes as Response, mockNext);
 
       // Assert
-<<<<<<< HEAD
-      expect(mockRes.status).toHaveBeenCalledWith(500);
-      expect(mockRes.json).toHaveBeenCalledWith({
-        success: false,
-        message: 'Authentication error'
-      });
-=======
       expectStandardErrorResponse(mockRes, 500, 'Authentication error');
->>>>>>> 2e2fc3b1
       expect(mockNext).not.toHaveBeenCalled();
     });
   });
 
   describe('optionalAuth middleware', () => {
     it('should set user for valid session', async () => {
-<<<<<<< HEAD
-      // Arrange
-      const mockUser = {
-        id: 'user_123',
-        email: 'test@example.com',
-        username: 'testuser',
-        failedLoginAttempts: 0,
-        lockedUntil: null,
-        createdAt: new Date(),
-        updatedAt: new Date()
-      };
-
-      const mockSessionData = {
-        user: mockUser,
-        session: {
-          id: 'session_123',
-          userId: 'user_123',
-          expiresAt: new Date(Date.now() + 60000),
-          createdAt: new Date(),
-          updatedAt: new Date()
-        }
-      };
-
-      mockReq.cookies = { session_id: 'valid_session_123' };
-      authServiceMock.validateSession.mockResolvedValue(mockSessionData);
-=======
       await createOptionalAuthTest(optionalAuth, AuthTestScenarios.validCookieAuth, true)(mockReq, mockRes, mockNext, authServiceMock);
     });
->>>>>>> 2e2fc3b1
 
     it('should call next() for missing session cookie', async () => {
       await createOptionalAuthTest(optionalAuth, AuthTestScenarios.noCookieNoHeader, false)(mockReq, mockRes, mockNext, authServiceMock);
     });
 
-<<<<<<< HEAD
-      // Assert
-      expect(authServiceMock.validateSession).toHaveBeenCalledWith('valid_session_123');
-      expect(mockReq.user).toEqual({ ...mockUser, tier: 'free' });
-      expect(mockNext).toHaveBeenCalled();
-      expect(mockRes.status).not.toHaveBeenCalled();
-=======
     it('should call next() for invalid session', async () => {
       await createOptionalAuthTest(optionalAuth, AuthTestScenarios.noCookieNoHeader, false)(mockReq, mockRes, mockNext, authServiceMock);
->>>>>>> 2e2fc3b1
     });
 
     it('should call next() for validation error', async () => {
