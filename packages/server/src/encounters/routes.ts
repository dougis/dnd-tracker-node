import { Router, Request, Response } from 'express';
import { body, param, validationResult } from 'express-validator';
import { PrismaClient } from '@prisma/client';
import { EncounterService } from '../services/EncounterService';
import { requireAuth } from '../auth/middleware';
import { createTierBasedRateLimit } from '../middleware/rate-limiting';

/**
<<<<<<< HEAD
 * Safely sends Server-Sent Events data to prevent XSS attacks
 * @param res Response object
 * @param data Data to send (will be sanitized)
 */
function safeSendSSE(res: Response, data: unknown): void {
  try {
    // Double-sanitize data to prevent XSS
    const sanitizedData = JSON.parse(JSON.stringify(data));
    
    // Validate that data is safe for transmission
    if (typeof sanitizedData === 'object' && sanitizedData !== null) {
      // Use safe string concatenation to prevent XSS from template literals
      const jsonString = JSON.stringify(sanitizedData);
      const sseData = 'data: ' + jsonString + '\n\n';
      
      // Set proper content type and send via Express
      res.setHeader('Content-Type', 'text/event-stream');
      res.status(200).send(sseData);
    } else {
      res.status(500).json({ error: 'Invalid SSE data format' });
    }
  } catch (error) {
    res.status(500).json({ error: 'Failed to serialize SSE data' });
  }
=======
 * Sanitize data for SSE output to prevent XSS
 */
function sanitizeForSSE(data: any): any {
  if (typeof data === 'string') {
    // Basic HTML entity encoding for strings
    return data
      .replace(/&/g, '&amp;')
      .replace(/</g, '&lt;')
      .replace(/>/g, '&gt;')
      .replace(/"/g, '&quot;')
      .replace(/'/g, '&#x27;');
  }
  
  if (Array.isArray(data)) {
    return data.map(sanitizeForSSE);
  }
  
  if (data && typeof data === 'object') {
    const sanitized: any = {};
    for (const [key, value] of Object.entries(data)) {
      sanitized[key] = sanitizeForSSE(value);
    }
    return sanitized;
  }
  
  return data;
}

/**
 * Safe SSE write function that ensures data is properly sanitized
 */
function writeSSEData(res: Response, data: any): void {
  // Double sanitization and JSON validation for security
  const sanitizedData = sanitizeForSSE(data);
  
  // Handle undefined values by converting to null for JSON serialization
  const dataToSerialize = sanitizedData === undefined ? null : sanitizedData;
  const jsonString = JSON.stringify(dataToSerialize);
  
  // Validate JSON was created successfully
  if (jsonString === undefined) {
    throw new Error('Failed to serialize SSE data');
  }
  
  // Use a secure write pattern that avoids direct buffer concatenation
  // Build the SSE format string securely
  const sseMessage = `data: ${jsonString}\n\n`;
  
  // Write the fully constructed, sanitized SSE message
  res.write(sseMessage, 'utf8');
>>>>>>> 2e2fc3b1
}

const router = Router();
const prisma = new PrismaClient();
const encounterService = new EncounterService(prisma);

// Create tier-based rate limiter for encounter routes
const tierBasedRateLimit = createTierBasedRateLimit();

/**
 * POST /api/encounters
 * Create a new encounter
 */
router.post('/', tierBasedRateLimit, requireAuth, [
  body('name')
    .isLength({ min: 1, max: 100 })
    .trim()
    .withMessage('Encounter name must be between 1 and 100 characters'),
  body('description')
    .optional()
    .isLength({ max: 1000 })
    .trim()
    .withMessage('Description must be 1000 characters or less')
], async (req: Request, res: Response): Promise<void> => {
  try {
    // Check validation results
    const errors = validationResult(req);
    if (!errors.isEmpty()) {
      res.status(400).json({
        success: false,
        message: 'Validation failed',
        errors: errors.array()
      });
      return;
    }

    const { name, description } = req.body;
    const userId = req.user!.id;

    // Create encounter
    const encounter = await encounterService.createEncounter(userId, name, description);

    res.status(201).json({
      success: true,
      data: {
        encounter: {
          id: encounter.id,
          name: encounter.name,
          description: encounter.description,
          status: encounter.status,
          round: encounter.round,
          turn: encounter.turn,
          isActive: encounter.isActive,
          participants: encounter.participants,
          lairActions: encounter.lairActions,
          createdAt: encounter.createdAt.toISOString(),
          updatedAt: encounter.updatedAt.toISOString()
        }
      },
      message: 'Encounter created successfully'
    });
  } catch (error: any) {
    console.error('Encounter creation error:', error);
    
    if (error.message.includes('required') || error.message.includes('characters')) {
      res.status(400).json({
        success: false,
        message: error.message
      });
      return;
    }

    res.status(500).json({
      success: false,
      message: 'Internal server error creating encounter'
    });
  }
});

/**
 * GET /api/encounters
 * Get all encounters for the authenticated user
 */
router.get('/', tierBasedRateLimit, requireAuth, async (req: Request, res: Response): Promise<void> => {
  try {
    const userId = req.user!.id;
    const encounters = await encounterService.getUserEncounters(userId);

    res.status(200).json({
      success: true,
      data: {
        encounters: encounters.map(encounter => ({
          id: encounter.id,
          name: encounter.name,
          description: encounter.description,
          status: encounter.status,
          round: encounter.round,
          turn: encounter.turn,
          isActive: encounter.isActive,
          participants: encounter.participants,
          lairActions: encounter.lairActions,
          createdAt: encounter.createdAt.toISOString(),
          updatedAt: encounter.updatedAt.toISOString()
        }))
      }
    });
  } catch (error: any) {
    console.error('Get encounters error:', error);
    res.status(500).json({
      success: false,
      message: 'Internal server error fetching encounters'
    });
  }
});

/**
 * GET /api/encounters/:id
 * Get a specific encounter by ID
 */
router.get('/:id', tierBasedRateLimit, requireAuth, [
  param('id')
    .isMongoId()
    .withMessage('Invalid encounter ID format')
], async (req: Request, res: Response): Promise<void> => {
  try {
    // Check validation results
    const errors = validationResult(req);
    if (!errors.isEmpty()) {
      res.status(400).json({
        success: false,
        message: 'Validation failed',
        errors: errors.array()
      });
      return;
    }

    const { id } = req.params;
    const userId = req.user!.id;

    if (!id) {
      res.status(400).json({
        success: false,
        message: 'Encounter ID is required'
      });
      return;
    }

    const encounter = await encounterService.getEncounterById(id);

    if (!encounter) {
      res.status(404).json({
        success: false,
        message: 'Encounter not found'
      });
      return;
    }

    // Check ownership
    if (encounter.userId !== userId) {
      res.status(403).json({
        success: false,
        message: 'Not authorized to access this encounter'
      });
      return;
    }

    res.status(200).json({
      success: true,
      data: {
        encounter: {
          id: encounter.id,
          name: encounter.name,
          description: encounter.description,
          status: encounter.status,
          round: encounter.round,
          turn: encounter.turn,
          isActive: encounter.isActive,
          participants: encounter.participants,
          lairActions: encounter.lairActions,
          createdAt: encounter.createdAt.toISOString(),
          updatedAt: encounter.updatedAt.toISOString()
        }
      }
    });
  } catch (error: any) {
    console.error('Get encounter error:', error);
    res.status(500).json({
      success: false,
      message: 'Internal server error fetching encounter'
    });
  }
});

/**
 * PUT /api/encounters/:id
 * Update an encounter
 */
router.put('/:id', tierBasedRateLimit, requireAuth, [
  param('id')
    .isMongoId()
    .withMessage('Invalid encounter ID format'),
  body('name')
    .optional()
    .isLength({ min: 1, max: 100 })
    .trim()
    .withMessage('Encounter name must be between 1 and 100 characters'),
  body('description')
    .optional()
    .isLength({ max: 1000 })
    .trim()
    .withMessage('Description must be 1000 characters or less'),
  body('status')
    .optional()
    .isIn(['PLANNING', 'ACTIVE', 'PAUSED', 'COMPLETED'])
    .withMessage('Invalid status')
], async (req: Request, res: Response): Promise<void> => {
  try {
    // Check validation results
    const errors = validationResult(req);
    if (!errors.isEmpty()) {
      res.status(400).json({
        success: false,
        message: 'Validation failed',
        errors: errors.array()
      });
      return;
    }

    const { id } = req.params;
    const { name, description, status } = req.body;
    const userId = req.user!.id;

    if (!id) {
      res.status(400).json({
        success: false,
        message: 'Encounter ID is required'
      });
      return;
    }

    const encounter = await encounterService.updateEncounter(id, userId, {
      name,
      description,
      status
    });

    res.status(200).json({
      success: true,
      data: {
        encounter: {
          id: encounter.id,
          name: encounter.name,
          description: encounter.description,
          status: encounter.status,
          round: encounter.round,
          turn: encounter.turn,
          isActive: encounter.isActive,
          participants: encounter.participants,
          lairActions: encounter.lairActions,
          createdAt: encounter.createdAt.toISOString(),
          updatedAt: encounter.updatedAt.toISOString()
        }
      },
      message: 'Encounter updated successfully'
    });
  } catch (error: any) {
    console.error('Update encounter error:', error);
    
    if (error.message.includes('not found')) {
      res.status(404).json({
        success: false,
        message: error.message
      });
      return;
    }

    if (error.message.includes('Not authorized')) {
      res.status(403).json({
        success: false,
        message: error.message
      });
      return;
    }

    if (error.message.includes('required') || error.message.includes('characters')) {
      res.status(400).json({
        success: false,
        message: error.message
      });
      return;
    }

    res.status(500).json({
      success: false,
      message: 'Internal server error updating encounter'
    });
  }
});

/**
 * DELETE /api/encounters/:id
 * Delete an encounter
 */
router.delete('/:id', tierBasedRateLimit, requireAuth, [
  param('id')
    .isMongoId()
    .withMessage('Invalid encounter ID format')
], async (req: Request, res: Response): Promise<void> => {
  try {
    // Check validation results
    const errors = validationResult(req);
    if (!errors.isEmpty()) {
      res.status(400).json({
        success: false,
        message: 'Validation failed',
        errors: errors.array()
      });
      return;
    }

    const { id } = req.params;
    const userId = req.user!.id;

    if (!id) {
      res.status(400).json({
        success: false,
        message: 'Encounter ID is required'
      });
      return;
    }

    await encounterService.deleteEncounter(id, userId);

    res.status(200).json({
      success: true,
      message: 'Encounter deleted successfully'
    });
  } catch (error: any) {
    console.error('Delete encounter error:', error);
    
    if (error.message.includes('not found')) {
      res.status(404).json({
        success: false,
        message: error.message
      });
      return;
    }

    if (error.message.includes('Not authorized')) {
      res.status(403).json({
        success: false,
        message: error.message
      });
      return;
    }

    res.status(500).json({
      success: false,
      message: 'Internal server error deleting encounter'
    });
  }
});

/**
 * POST /api/encounters/:id/participants
 * Add a participant to an encounter
 */
router.post('/:id/participants', tierBasedRateLimit, requireAuth, [
  param('id')
    .isMongoId()
    .withMessage('Invalid encounter ID format'),
  body('type')
    .isIn(['CHARACTER', 'CREATURE'])
    .withMessage('Type must be CHARACTER or CREATURE'),
  body('name')
    .isLength({ min: 1, max: 100 })
    .trim()
    .withMessage('Participant name must be between 1 and 100 characters'),
  body('initiative')
    .isInt({ min: 0, max: 100 })
    .withMessage('Initiative must be between 0 and 100'),
  body('currentHp')
    .isInt({ min: 0 })
    .withMessage('Current HP must be a non-negative integer'),
  body('maxHp')
    .isInt({ min: 1 })
    .withMessage('Max HP must be a positive integer'),
  body('ac')
    .isInt({ min: 0, max: 50 })
    .withMessage('AC must be between 0 and 50'),
  body('characterId')
    .optional()
    .isMongoId()
    .withMessage('Invalid character ID format'),
  body('creatureId')
    .optional()
    .isMongoId()
    .withMessage('Invalid creature ID format'),
  body('initiativeRoll')
    .optional()
    .isInt({ min: 1, max: 20 })
    .withMessage('Initiative roll must be between 1 and 20'),
  body('tempHp')
    .optional()
    .isInt({ min: 0 })
    .withMessage('Temp HP must be a non-negative integer'),
  body('notes')
    .optional()
    .isLength({ max: 500 })
    .withMessage('Notes must be 500 characters or less')
], async (req: Request, res: Response): Promise<void> => {
  try {
    // Check validation results
    const errors = validationResult(req);
    if (!errors.isEmpty()) {
      res.status(400).json({
        success: false,
        message: 'Validation failed',
        errors: errors.array()
      });
      return;
    }

    const { id } = req.params;
    const participantData = req.body;
    const userId = req.user!.id;

    if (!id) {
      res.status(400).json({
        success: false,
        message: 'Encounter ID is required'
      });
      return;
    }

    const encounter = await encounterService.addParticipant(id, userId, participantData);

    res.status(201).json({
      success: true,
      data: {
        encounter: {
          id: encounter.id,
          name: encounter.name,
          description: encounter.description,
          status: encounter.status,
          round: encounter.round,
          turn: encounter.turn,
          isActive: encounter.isActive,
          participants: encounter.participants,
          lairActions: encounter.lairActions,
          createdAt: encounter.createdAt.toISOString(),
          updatedAt: encounter.updatedAt.toISOString()
        }
      },
      message: 'Participant added successfully'
    });
  } catch (error: any) {
    console.error('Add participant error:', error);
    
    if (error.message.includes('not found')) {
      res.status(404).json({
        success: false,
        message: error.message
      });
      return;
    }

    if (error.message.includes('Not authorized')) {
      res.status(403).json({
        success: false,
        message: error.message
      });
      return;
    }

    res.status(500).json({
      success: false,
      message: 'Internal server error adding participant'
    });
  }
});

/**
 * POST /api/encounters/:id/start
 * Start combat for an encounter
 */
router.post('/:id/start', tierBasedRateLimit, requireAuth, [
  param('id')
    .isMongoId()
    .withMessage('Invalid encounter ID format')
], async (req: Request, res: Response): Promise<void> => {
  try {
    // Check validation results
    const errors = validationResult(req);
    if (!errors.isEmpty()) {
      res.status(400).json({
        success: false,
        message: 'Validation failed',
        errors: errors.array()
      });
      return;
    }

    const { id } = req.params;
    const userId = req.user!.id;

    if (!id) {
      res.status(400).json({
        success: false,
        message: 'Encounter ID is required'
      });
      return;
    }

    const encounter = await encounterService.startCombat(id, userId);

    res.status(200).json({
      success: true,
      data: {
        encounter: {
          id: encounter.id,
          name: encounter.name,
          description: encounter.description,
          status: encounter.status,
          round: encounter.round,
          turn: encounter.turn,
          isActive: encounter.isActive,
          participants: encounter.participants,
          lairActions: encounter.lairActions,
          createdAt: encounter.createdAt.toISOString(),
          updatedAt: encounter.updatedAt.toISOString()
        }
      },
      message: 'Combat started successfully'
    });
  } catch (error: any) {
    console.error('Start combat error:', error);
    
    if (error.message.includes('not found')) {
      res.status(404).json({
        success: false,
        message: error.message
      });
      return;
    }

    if (error.message.includes('Not authorized')) {
      res.status(403).json({
        success: false,
        message: error.message
      });
      return;
    }

    if (error.message.includes('no participants')) {
      res.status(400).json({
        success: false,
        message: error.message
      });
      return;
    }

    res.status(500).json({
      success: false,
      message: 'Internal server error starting combat'
    });
  }
});

/**
 * POST /api/encounters/:id/end
 * End combat for an encounter
 */
router.post('/:id/end', tierBasedRateLimit, requireAuth, [
  param('id')
    .isMongoId()
    .withMessage('Invalid encounter ID format')
], async (req: Request, res: Response): Promise<void> => {
  try {
    // Check validation results
    const errors = validationResult(req);
    if (!errors.isEmpty()) {
      res.status(400).json({
        success: false,
        message: 'Validation failed',
        errors: errors.array()
      });
      return;
    }

    const { id } = req.params;
    const userId = req.user!.id;

    if (!id) {
      res.status(400).json({
        success: false,
        message: 'Encounter ID is required'
      });
      return;
    }

    const encounter = await encounterService.endCombat(id, userId);

    res.status(200).json({
      success: true,
      data: {
        encounter: {
          id: encounter.id,
          name: encounter.name,
          description: encounter.description,
          status: encounter.status,
          round: encounter.round,
          turn: encounter.turn,
          isActive: encounter.isActive,
          participants: encounter.participants,
          lairActions: encounter.lairActions,
          createdAt: encounter.createdAt.toISOString(),
          updatedAt: encounter.updatedAt.toISOString()
        }
      },
      message: 'Combat ended successfully'
    });
  } catch (error: any) {
    console.error('End combat error:', error);
    
    if (error.message.includes('not found')) {
      res.status(404).json({
        success: false,
        message: error.message
      });
      return;
    }

    if (error.message.includes('Not authorized')) {
      res.status(403).json({
        success: false,
        message: error.message
      });
      return;
    }

    res.status(500).json({
      success: false,
      message: 'Internal server error ending combat'
    });
  }
});

/**
 * GET /api/encounters/:id/stream
 * Server-Sent Events endpoint for real-time updates
 */
router.get('/:id/stream', tierBasedRateLimit, requireAuth, [
  param('id')
    .isMongoId()
    .withMessage('Invalid encounter ID format')
], async (req: Request, res: Response): Promise<void> => {
  try {
    // Check validation results
    const errors = validationResult(req);
    if (!errors.isEmpty()) {
      res.status(400).json({
        success: false,
        message: 'Validation failed',
        errors: errors.array()
      });
      return;
    }

    const { id } = req.params;
    const userId = req.user!.id;

    if (!id) {
      res.status(400).json({
        success: false,
        message: 'Encounter ID is required'
      });
      return;
    }

    // Verify encounter exists and user has access
    const encounter = await encounterService.getEncounterById(id);

    if (!encounter) {
      res.status(404).json({
        success: false,
        message: 'Encounter not found'
      });
      return;
    }

    // Check ownership
    if (encounter.userId !== userId) {
      res.status(403).json({
        success: false,
        message: 'Not authorized to access this encounter'
      });
      return;
    }

    // Set SSE headers using Express methods to prevent XSS
    res.setHeader('Content-Type', 'text/event-stream');
    res.setHeader('Cache-Control', 'no-cache'); 
    res.setHeader('Connection', 'keep-alive');
    res.setHeader('Access-Control-Allow-Origin', process.env.CORS_ORIGIN || 'http://localhost:3000');
    res.setHeader('Access-Control-Allow-Credentials', 'true');
    res.setHeader('X-Accel-Buffering', 'no'); // Disable nginx buffering
    res.status(200);

    // Send initial connection event
    const welcomeData = {
      type: 'connection',
      message: 'Connected to encounter stream',
      encounterId: id,
      timestamp: new Date().toISOString()
    };
<<<<<<< HEAD
    safeSendSSE(res, welcomeData);
=======
    writeSSEData(res, welcomeData);
>>>>>>> 2e2fc3b1

    // Send current encounter state
    const encounterData = {
      type: 'encounter_update',
      data: {
        encounter: {
          id: encounter.id,
          name: encounter.name,
          description: encounter.description,
          status: encounter.status,
          round: encounter.round,
          turn: encounter.turn,
          isActive: encounter.isActive,
          participants: encounter.participants,
          lairActions: encounter.lairActions,
          createdAt: encounter.createdAt.toISOString(),
          updatedAt: encounter.updatedAt.toISOString()
        }
      },
      timestamp: new Date().toISOString()
    };
<<<<<<< HEAD
    safeSendSSE(res, encounterData);
=======
    writeSSEData(res, encounterData);
>>>>>>> 2e2fc3b1

    // Keep connection alive with heartbeat
    const heartbeatInterval = setInterval(() => {
      const heartbeat = {
        type: 'heartbeat',
        timestamp: new Date().toISOString()
      };
<<<<<<< HEAD
      safeSendSSE(res, heartbeat);
=======
      writeSSEData(res, heartbeat);
>>>>>>> 2e2fc3b1
    }, 30000); // Send heartbeat every 30 seconds

    // Clean up on client disconnect
    req.on('close', () => {
      console.log('SSE connection closed for encounter:', id);
      clearInterval(heartbeatInterval);
    });

    req.on('end', () => {
      console.log('SSE connection ended for encounter:', id);
      clearInterval(heartbeatInterval);
    });

  } catch (error: any) {
    console.error('SSE stream error:', error);
    
    if (!res.headersSent) {
      res.status(500).json({
        success: false,
        message: 'Internal server error setting up encounter stream'
      });
    }
  }
});

// Export utility functions for testing
export { sanitizeForSSE, writeSSEData };

export { router as encounterRoutes };<|MERGE_RESOLUTION|>--- conflicted
+++ resolved
@@ -6,32 +6,6 @@
 import { createTierBasedRateLimit } from '../middleware/rate-limiting';
 
 /**
-<<<<<<< HEAD
- * Safely sends Server-Sent Events data to prevent XSS attacks
- * @param res Response object
- * @param data Data to send (will be sanitized)
- */
-function safeSendSSE(res: Response, data: unknown): void {
-  try {
-    // Double-sanitize data to prevent XSS
-    const sanitizedData = JSON.parse(JSON.stringify(data));
-    
-    // Validate that data is safe for transmission
-    if (typeof sanitizedData === 'object' && sanitizedData !== null) {
-      // Use safe string concatenation to prevent XSS from template literals
-      const jsonString = JSON.stringify(sanitizedData);
-      const sseData = 'data: ' + jsonString + '\n\n';
-      
-      // Set proper content type and send via Express
-      res.setHeader('Content-Type', 'text/event-stream');
-      res.status(200).send(sseData);
-    } else {
-      res.status(500).json({ error: 'Invalid SSE data format' });
-    }
-  } catch (error) {
-    res.status(500).json({ error: 'Failed to serialize SSE data' });
-  }
-=======
  * Sanitize data for SSE output to prevent XSS
  */
 function sanitizeForSSE(data: any): any {
@@ -82,7 +56,6 @@
   
   // Write the fully constructed, sanitized SSE message
   res.write(sseMessage, 'utf8');
->>>>>>> 2e2fc3b1
 }
 
 const router = Router();
@@ -799,11 +772,7 @@
       encounterId: id,
       timestamp: new Date().toISOString()
     };
-<<<<<<< HEAD
-    safeSendSSE(res, welcomeData);
-=======
     writeSSEData(res, welcomeData);
->>>>>>> 2e2fc3b1
 
     // Send current encounter state
     const encounterData = {
@@ -825,11 +794,7 @@
       },
       timestamp: new Date().toISOString()
     };
-<<<<<<< HEAD
-    safeSendSSE(res, encounterData);
-=======
     writeSSEData(res, encounterData);
->>>>>>> 2e2fc3b1
 
     // Keep connection alive with heartbeat
     const heartbeatInterval = setInterval(() => {
@@ -837,11 +802,7 @@
         type: 'heartbeat',
         timestamp: new Date().toISOString()
       };
-<<<<<<< HEAD
-      safeSendSSE(res, heartbeat);
-=======
       writeSSEData(res, heartbeat);
->>>>>>> 2e2fc3b1
     }, 30000); // Send heartbeat every 30 seconds
 
     // Clean up on client disconnect
