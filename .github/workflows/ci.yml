name: CI/CD Pipeline

on:
  push:
    branches: [ main, develop ]
  pull_request:
    branches: [ main, develop ]

env:
  NODE_VERSION: '18'
  CODACY_PROJECT_TOKEN: '53da3433be834ab4bd5d58f36c1639c4'

jobs:
  test:
    name: Test and Coverage
    runs-on: ubuntu-latest
    
    strategy:
      matrix:
        node-version: [18.x, 20.x]
    
    steps:
      - name: Checkout code
        uses: actions/checkout@v4
        
      - name: Setup Node.js ${{ matrix.node-version }}
        uses: actions/setup-node@v4
        with:
          node-version: ${{ matrix.node-version }}
          cache: 'npm'
          
      - name: Install dependencies
        run: npm ci
        
      - name: Generate Prisma client
        run: |
          cd packages/server
          npm run db:generate
        
      - name: Run lint
        run: npm run lint:fix
        
      - name: Run typecheck
        run: npm run typecheck
        
      - name: Run tests with coverage
        run: npm run test:ci
        
      - name: Upload coverage to Codacy (Client)
<<<<<<< HEAD
        if: matrix.node-version == '18.x'
        uses: codacy/codacy-coverage-reporter-action@3f58b0e12285221110375dffef1150534700246b
=======
        if: matrix.node-version == '18.x' && hashFiles('packages/client/coverage/clover.xml') != ''
        continue-on-error: true
        uses: codacy/codacy-coverage-reporter-action@89d6c85cfafaec52c72b6c5e8b2878d33104c699
>>>>>>> 2e2fc3b1
        with:
          project-token: ${{ env.CODACY_PROJECT_TOKEN }}
          coverage-reports: packages/client/coverage/clover.xml
          
      - name: Upload coverage to Codacy (Server)
<<<<<<< HEAD
        if: matrix.node-version == '18.x'
        uses: codacy/codacy-coverage-reporter-action@3f58b0e12285221110375dffef1150534700246b
=======
        if: matrix.node-version == '18.x' && hashFiles('packages/server/coverage/clover.xml') != ''
        continue-on-error: true
        uses: codacy/codacy-coverage-reporter-action@89d6c85cfafaec52c72b6c5e8b2878d33104c699
>>>>>>> 2e2fc3b1
        with:
          project-token: ${{ env.CODACY_PROJECT_TOKEN }}
          coverage-reports: packages/server/coverage/clover.xml
          
      - name: Upload coverage to Codacy (Shared)
<<<<<<< HEAD
        if: matrix.node-version == '18.x'
        uses: codacy/codacy-coverage-reporter-action@3f58b0e12285221110375dffef1150534700246b
=======
        if: matrix.node-version == '18.x' && hashFiles('packages/shared/coverage/clover.xml') != ''
        continue-on-error: true
        uses: codacy/codacy-coverage-reporter-action@89d6c85cfafaec52c72b6c5e8b2878d33104c699
>>>>>>> 2e2fc3b1
        with:
          project-token: ${{ env.CODACY_PROJECT_TOKEN }}
          coverage-reports: packages/shared/coverage/clover.xml

  build:
    name: Build
    runs-on: ubuntu-latest
    needs: test
    
    steps:
      - name: Checkout code
        uses: actions/checkout@v4
        
      - name: Setup Node.js
        uses: actions/setup-node@v4
        with:
          node-version: ${{ env.NODE_VERSION }}
          cache: 'npm'
          
      - name: Install dependencies
        run: npm ci
        
      - name: Generate Prisma client
        run: |
          cd packages/server
          npm run db:generate
        
      - name: Build application
        run: npm run build

  security:
    name: Security Scan
    runs-on: ubuntu-latest
    needs: [test, build]
    
    steps:
      - name: Checkout code
        uses: actions/checkout@v4
        
      - name: Setup Node.js
        uses: actions/setup-node@v4
        with:
          node-version: ${{ env.NODE_VERSION }}
          cache: 'npm'
          
      - name: Install dependencies
        run: npm ci
        
      - name: Run security audit
<<<<<<< HEAD
        run: npm audit --audit-level moderate
=======
        run: npm audit --audit-level moderate
        
      - name: Upload SARIF to GitHub
        if: always() && hashFiles('results.sarif') != ''
        uses: github/codeql-action/upload-sarif@v3
        with:
          sarif_file: results.sarif
>>>>>>> 2e2fc3b1
<|MERGE_RESOLUTION|>--- conflicted
+++ resolved
@@ -47,40 +47,25 @@
         run: npm run test:ci
         
       - name: Upload coverage to Codacy (Client)
-<<<<<<< HEAD
-        if: matrix.node-version == '18.x'
-        uses: codacy/codacy-coverage-reporter-action@3f58b0e12285221110375dffef1150534700246b
-=======
         if: matrix.node-version == '18.x' && hashFiles('packages/client/coverage/clover.xml') != ''
         continue-on-error: true
         uses: codacy/codacy-coverage-reporter-action@89d6c85cfafaec52c72b6c5e8b2878d33104c699
->>>>>>> 2e2fc3b1
         with:
           project-token: ${{ env.CODACY_PROJECT_TOKEN }}
           coverage-reports: packages/client/coverage/clover.xml
           
       - name: Upload coverage to Codacy (Server)
-<<<<<<< HEAD
-        if: matrix.node-version == '18.x'
-        uses: codacy/codacy-coverage-reporter-action@3f58b0e12285221110375dffef1150534700246b
-=======
         if: matrix.node-version == '18.x' && hashFiles('packages/server/coverage/clover.xml') != ''
         continue-on-error: true
         uses: codacy/codacy-coverage-reporter-action@89d6c85cfafaec52c72b6c5e8b2878d33104c699
->>>>>>> 2e2fc3b1
         with:
           project-token: ${{ env.CODACY_PROJECT_TOKEN }}
           coverage-reports: packages/server/coverage/clover.xml
           
       - name: Upload coverage to Codacy (Shared)
-<<<<<<< HEAD
-        if: matrix.node-version == '18.x'
-        uses: codacy/codacy-coverage-reporter-action@3f58b0e12285221110375dffef1150534700246b
-=======
         if: matrix.node-version == '18.x' && hashFiles('packages/shared/coverage/clover.xml') != ''
         continue-on-error: true
         uses: codacy/codacy-coverage-reporter-action@89d6c85cfafaec52c72b6c5e8b2878d33104c699
->>>>>>> 2e2fc3b1
         with:
           project-token: ${{ env.CODACY_PROJECT_TOKEN }}
           coverage-reports: packages/shared/coverage/clover.xml
@@ -130,14 +115,10 @@
         run: npm ci
         
       - name: Run security audit
-<<<<<<< HEAD
-        run: npm audit --audit-level moderate
-=======
         run: npm audit --audit-level moderate
         
       - name: Upload SARIF to GitHub
         if: always() && hashFiles('results.sarif') != ''
         uses: github/codeql-action/upload-sarif@v3
         with:
-          sarif_file: results.sarif
->>>>>>> 2e2fc3b1
+          sarif_file: results.sarif